<template>
  <div class="w-full h-full flex pointer-events-none relative overflow-hidden">
    <!-- FIXME(nick,victor): remove reliance on z index -->
    <SiCanvas
      v-if="lightmode && editorContext && selectedDeploymentNode"
      :deployment-node-selected="selectedDeploymentNode.id"
      :editor-context="editorContext"
      :schematic-data="schematicData"
      :schematic-kind="SchematicKind.Component"
      :schematic-viewer-id="schematicViewerId"
      :viewer-event$="viewerEventObservable.viewerEvent$"
      :viewer-state="viewerState"
      class="pointer-events-auto absolute z-10"
      light-mode
    />
    <SiCanvas
      v-else-if="editorContext && selectedDeploymentNode"
      :deployment-node-selected="selectedDeploymentNode.id"
      :editor-context="editorContext"
      :schematic-data="schematicData"
      :schematic-kind="SchematicKind.Component"
      :schematic-viewer-id="schematicViewerId"
      :viewer-event$="viewerEventObservable.viewerEvent$"
      :viewer-state="viewerState"
      class="pointer-events-auto absolute z-10"
    />

    <div class="flex flex-row w-full bg-transparent">
      <SiSidebar side="left">
        <SiChangesetForm />
        <AssetsTabs :viewer-event$="viewerEventObservable.viewerEvent$" />
      </SiSidebar>

      <!-- transparent div that flows through to the canvas -->
      <div class="grow h-full pointer-events-none"></div>

<<<<<<< HEAD
      <SiSidebar :hidden="activeNode === null" side="right">
        <ComponentDetails />
=======
      <SiSidebar
        side="right"
        :hidden="
          activeNode === null || selectedComponentIdentification === null
        "
      >
        <ComponentDetails
          v-if="selectedComponentIdentification"
          :component-identification="selectedComponentIdentification"
        />
>>>>>>> 1fd72568
      </SiSidebar>
    </div>
  </div>
</template>

<script lang="ts" setup>
import {
  EditorContext,
  Schematic,
  SchematicKind,
  SchematicNode,
  SchematicSchemaVariants,
} from "@/api/sdf/dal/schematic";
import SiCanvas from "@/organisms/SiCanvas.vue";
import * as VE from "@/organisms/SiCanvas/viewer_event";
import _ from "lodash";
import { ViewerStateMachine } from "@/organisms/SiCanvas/state_machine";
import SiSidebar from "@/atoms/SiSidebar.vue";
import { ThemeService } from "@/service/theme";
import { refFrom, untilUnmounted } from "vuse-rx";
import { computed, ref, watch } from "vue";
import { Theme } from "@/observable/theme";
import SiChangesetForm from "@/organisms/SiChangesetForm.vue";
import {
  combineLatest,
  firstValueFrom,
  forkJoin,
  from,
  map,
  switchMap,
  take,
} from "rxjs";
import { GetSchematicArgs } from "@/service/schematic/get_schematic";
import {
  standardVisibilityTriggers$,
  visibility$,
} from "@/observable/visibility";
import { SchematicService } from "@/service/schematic";
import { GlobalErrorService } from "@/service/global_error";
import {
  schematicData$,
  schematicSchemaVariants$,
} from "@/observable/schematic";
import { system$ } from "@/observable/system";
import { applicationNodeId$ } from "@/observable/application";
import AssetsTabs from "@/organisms/AssetsTabs.vue";
import { lastSelectedNode$ } from "@/observable/selection";
import ComponentDetails from "@/organisms/ComponentDetails.vue";
import { ComponentIdentification } from "@/api/sdf/dal/component";
import { LabelList } from "@/api/sdf/dal/label_list";
import { ComponentService } from "@/service/component";
import { Node } from "@/organisms/SiCanvas/canvas/obj/node";

defineProps<{
  mutable: boolean;
}>();

const schematicViewerId = _.uniqueId();
const viewerState = new ViewerStateMachine();
const viewerEventObservable = new VE.ViewerEventObservable();
const schematicData = ref<Schematic>({ nodes: [], connections: [] });

const selectedComponentId = ref<number | "">("");
const activeNode = refFrom(lastSelectedNode$);

const componentIdentificationList = refFrom<
  LabelList<ComponentIdentification | "">
>(
  ComponentService.listComponentsIdentification().pipe(
    switchMap((response) => {
      if (response.error) {
        GlobalErrorService.set(response);
        return from([[]]);
      } else {
        const list: LabelList<ComponentIdentification | ""> = _.cloneDeep(
          response.list,
        );
        list.push({ label: "", value: "" });
        return from([list]);
      }
    }),
  ),
);

const componentRecord = computed(
  (): Record<number, ComponentIdentification> => {
    let record: Record<number, ComponentIdentification> = {};
    if (componentIdentificationList.value) {
      for (const item of componentIdentificationList.value) {
        if (item.value !== "") {
          record[item.value.componentId] = item.value;
        }
      }
    }
    return record;
  },
);

const selectedComponentIdentification = computed(
  (): ComponentIdentification | null => {
    if (selectedComponentId.value) {
      let record = componentRecord.value[selectedComponentId.value];
      if (record === null || record === undefined) {
        return null;
      }
      return componentRecord.value[selectedComponentId.value];
    }
    return null;
  },
);

const updateSelection = (node: Node | null) => {
  const componentId = node?.nodeKind?.componentId;

  // FIXME(nick): re-add locking for the view-only mode.
  // if (isPinned.value) return;

  // Ignores deselection and fake nodes, as they don't have any attributes
  if (!componentId || componentId === -1) return;

  selectedComponentId.value = componentId;
};
lastSelectedNode$
  .pipe(untilUnmounted)
  .subscribe((node) => updateSelection(node));
firstValueFrom(lastSelectedNode$).then((last) => updateSelection(last));

// NOTE(nick,victor): hack!
const selectedDeploymentNode = ref<SchematicNode | null>(null);
watch(schematicData, (sd) => {
  for (const node of sd.nodes) {
    if (node.kind.kind == "deployment") {
      selectedDeploymentNode.value = node;
      break;
    }
  }
});

schematicData$.subscribe((schematic) => {
  if (schematic) {
    schematicData.value = schematic;
  } else {
    schematicData.value = { nodes: [], connections: [] };
  }
});

let oldSchematic: Schematic | undefined;
let oldSchemaVariants: SchematicSchemaVariants | undefined;
combineLatest([
  system$.pipe(
    map((system) => {
      const request: GetSchematicArgs = {};
      if (system) {
        request.systemId = system.id;
      }
      return request;
    }),
  ),
  standardVisibilityTriggers$,
])
  .pipe(
    switchMap(([request]) => {
      const variants = SchematicService.listSchemaVariants().pipe(take(1));
      const schematic = SchematicService.getSchematic(request).pipe(take(1));
      return from([[variants, schematic]]);
    }),
    switchMap((calls) => {
      return forkJoin(calls);
    }),
  )
  .pipe(untilUnmounted)
  .subscribe(([variants, schematic]) => {
    if (variants.error) {
      GlobalErrorService.set(variants);
      return from([]);
    }

    if (schematic.error) {
      GlobalErrorService.set(schematic);
      return from([]);
    }

    // If the schematic didn't change, but standard visibility triggers forced a refetch, we have to ignore it
    // We avoid passing this stale data around (it races making nodes teleport right after a move, as the local data is more up to date)
    if (!oldSchematic || !_.isEqual(oldSchematic, schematic)) {
      oldSchematic = schematic as Schematic;
      schematicData$.next(schematic as Schematic);
    }

    if (!oldSchemaVariants || !_.isEqual(oldSchemaVariants, variants)) {
      oldSchemaVariants = variants as SchematicSchemaVariants;
      schematicSchemaVariants$.next(variants as SchematicSchemaVariants);
    }
  });

const editorContext = refFrom<EditorContext | null>(
  combineLatest([system$, applicationNodeId$, visibility$]).pipe(
    switchMap(([system, applicationNodeId]) => {
      if (applicationNodeId) {
        return from([{ systemId: system?.id, applicationNodeId }]);
      } else {
        return from([null]);
      }
    }),
  ),
);

const theme = refFrom<Theme>(ThemeService.currentTheme());
const lightmode = computed(() => {
  return theme.value?.value == "light";
});
</script><|MERGE_RESOLUTION|>--- conflicted
+++ resolved
@@ -34,21 +34,16 @@
       <!-- transparent div that flows through to the canvas -->
       <div class="grow h-full pointer-events-none"></div>
 
-<<<<<<< HEAD
-      <SiSidebar :hidden="activeNode === null" side="right">
-        <ComponentDetails />
-=======
       <SiSidebar
-        side="right"
         :hidden="
           activeNode === null || selectedComponentIdentification === null
         "
+        side="right"
       >
         <ComponentDetails
           v-if="selectedComponentIdentification"
           :component-identification="selectedComponentIdentification"
         />
->>>>>>> 1fd72568
       </SiSidebar>
     </div>
   </div>
