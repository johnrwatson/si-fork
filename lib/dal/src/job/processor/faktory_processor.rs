--- conflicted
+++ resolved
@@ -2,10 +2,7 @@
 use faktory_async::Client;
 use std::convert::TryInto;
 use telemetry::prelude::*;
-<<<<<<< HEAD
-use tokio::sync::{mpsc, Mutex};
-=======
->>>>>>> bb317070
+use tokio::sync::mpsc;
 
 use crate::{
     job::{producer::JobProducer, queue::JobQueue},
@@ -17,7 +14,7 @@
 #[derive(Clone, Debug)]
 pub struct FaktoryProcessor {
     client: Client,
-<<<<<<< HEAD
+    queue: JobQueue,
     // Drop guard that will ensure the receiver end never returns until all FaktoryProcessors are gone
     // Necessary as since we spawn a task to enqueue the jobs hyper's graceful shutdown won't wait on us
     // And since we may not have pushed all jobs (or any) `Client::close` will not wait until we have finished
@@ -31,34 +28,11 @@
         Self {
             client,
             _alive_marker,
-=======
-    queue: JobQueue,
-}
-
-impl FaktoryProcessor {
-    pub fn new(client: Client) -> Self {
-        Self {
-            client,
             queue: JobQueue::new(),
->>>>>>> bb317070
         }
     }
 
-<<<<<<< HEAD
-    async fn push_all_jobs(
-=======
-#[async_trait]
-impl JobQueueProcessor for FaktoryProcessor {
-    async fn enqueue_job(
->>>>>>> bb317070
-        &self,
-        job: Box<dyn JobProducer + Send + Sync>,
-        _ctx: &DalContext<'_, '_>,
-    ) {
-        self.queue.enqueue_job(job).await
-    }
-
-    async fn process_queue(&self) -> JobQueueProcessorResult<()> {
+    async fn push_all_jobs(&self) -> JobQueueProcessorResult<()> {
         while let Some(job) = self.queue.fetch_job().await {
             let faktory_job = job.try_into()?;
             if let Err(err) = self.client.push(faktory_job).await {
@@ -72,13 +46,18 @@
 
 #[async_trait]
 impl JobQueueProcessor for FaktoryProcessor {
-    async fn process_queue(
+    async fn enqueue_job(
         &self,
-        queue: Arc<Mutex<VecDeque<Box<dyn JobProducer + Send + Sync>>>>,
-    ) -> JobQueueProcessorResult<()> {
+        job: Box<dyn JobProducer + Send + Sync>,
+        _ctx: &DalContext<'_, '_>,
+    ) {
+        self.queue.enqueue_job(job).await
+    }
+
+    async fn process_queue(&self) -> JobQueueProcessorResult<()> {
         let processor = self.clone();
         tokio::spawn(async move {
-            if let Err(err) = processor.push_all_jobs(queue).await {
+            if let Err(err) = processor.push_all_jobs().await {
                 error!("Unable to push jobs to faktory: {err}");
             }
         });
